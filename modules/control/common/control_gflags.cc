/******************************************************************************
 * Copyright 2017 The Apollo Authors. All Rights Reserved.
 *
 * Licensed under the Apache License, Version 2.0 (the "License");
 * you may not use this file except in compliance with the License.
 * You may obtain a copy of the License at
 *
 * http://www.apache.org/licenses/LICENSE-2.0
 *
 * Unless required by applicable law or agreed to in writing, software
 * distributed under the License is distributed on an "AS IS" BASIS,
 * WITHOUT WARRANTIES OR CONDITIONS OF ANY KIND, either express or implied.
 * See the License for the specific language governing permissions and
 * limitations under the License.
 *****************************************************************************/

#include "modules/control/common/control_gflags.h"

DEFINE_string(control_conf_file, "modules/control/conf/lincoln.pb.txt",
              "default control conf data file");

DEFINE_string(adapter_config_filename, "modules/control/conf/adapter.conf",
              "The adapter config file");

DEFINE_bool(enable_csv_debug, false, "True to write out csv debug file.");
DEFINE_bool(enable_speed_station_preview, true, "enable speed/station preview");
DEFINE_string(node_name, "control", "The control node name in proto");
DEFINE_bool(is_control_test_mode, false, "True to run control in test mode");
DEFINE_bool(use_preview_speed_for_table, false,
            "True to use preview speed for table lookup");

DEFINE_bool(enable_input_timestamp_check, true,
            "True to enable input timestamp delay check");

DEFINE_int32(max_localization_miss_num, 20,
             "Max missing number of localization before entering estop mode");
DEFINE_int32(max_chassis_miss_num, 20,
             "Max missing number of chassis before entering estop mode");
DEFINE_int32(max_planning_miss_num, 20,
             "Max missing number of planning before entering estop mode");

DEFINE_double(max_acceleration_when_stopped, 0.01,
              "max acceleration can be observed when vehicle is stopped");
DEFINE_double(max_abs_speed_when_stopped, 0.01,
              "max absolute speed can be observed when vehicle is stopped");
DEFINE_double(steer_angle_rate, 100.0,
              "Steer angle change rate in percentage.");
DEFINE_bool(enable_gain_scheduler, false,
<<<<<<< HEAD
            "Enable gain scheduler for higher vechile speed");
=======
            "Enable gain scheduler for higher vechile speed");
DEFINE_bool(set_steer_limit, false, "Set steer limit");
>>>>>>> 797c855a
<|MERGE_RESOLUTION|>--- conflicted
+++ resolved
@@ -46,9 +46,5 @@
 DEFINE_double(steer_angle_rate, 100.0,
               "Steer angle change rate in percentage.");
 DEFINE_bool(enable_gain_scheduler, false,
-<<<<<<< HEAD
             "Enable gain scheduler for higher vechile speed");
-=======
-            "Enable gain scheduler for higher vechile speed");
-DEFINE_bool(set_steer_limit, false, "Set steer limit");
->>>>>>> 797c855a
+DEFINE_bool(set_steer_limit, false, "Set steer limit");