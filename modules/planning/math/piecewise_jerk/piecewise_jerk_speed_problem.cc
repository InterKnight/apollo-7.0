--- conflicted
+++ resolved
@@ -74,12 +74,9 @@
                                          (scale_factor_[0] * scale_factor_[0]));
   ++value_index;
 
-<<<<<<< HEAD
-  // ----------------------------------------------------------------------------
-=======
   // penalty_dx_ 在泊车场景中疑似是0，待验证
 
->>>>>>> 822834df
+  // ----------------------------------------------------------------------------
   // x(i)'^2 * (w_dx_ref + penalty_dx)
   for (int i = 0; i < n - 1; ++i) {
     columns[n + i].emplace_back(n + i,
@@ -93,17 +90,10 @@
                      (scale_factor_[1] * scale_factor_[1]));
   ++value_index;
 
-<<<<<<< HEAD
   // ----------------------------------------------------------------------------
+  // 在速度规划中，这里的delta_s_实际上是指delta_t，这里默认0.2
   auto delta_s_square = delta_s_ * delta_s_;
   // x(i)''^2 * (w_ddx + w_dddx / delta_s^2)
-=======
-  // 在速度规划中，这里的delta_s_实际上是指delta_t，这里默认0.2
-  auto delta_s_square = delta_s_ * delta_s_;
-
-  // 为什么weight_dddx_前面没有乘以2？公式里以及下面的注释里都有
-  // x(i)''^2 * (w_ddx + 2 * w_dddx / delta_s^2)
->>>>>>> 822834df
   columns[2 * n].emplace_back(2 * n,
                               (weight_ddx_ + weight_dddx_ / delta_s_square) /
                                   (scale_factor_[2] * scale_factor_[2]));
