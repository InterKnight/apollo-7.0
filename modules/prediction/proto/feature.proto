syntax = "proto2";

package apollo.prediction;

import "modules/common/proto/geometry.proto";
import "modules/common/proto/pnc_point.proto";
import "modules/map/proto/map_lane.proto";
import "modules/perception/proto/perception_obstacle.proto";
import "modules/prediction/proto/lane_graph.proto";
import "modules/prediction/proto/prediction_point.proto";

message Lane {
  // Features of all possible current lanes.
  repeated LaneFeature current_lane_feature = 1;

  // Features of the most possible current lane.
  optional LaneFeature lane_feature = 2;

  // Features of all nearby lanes.
  repeated LaneFeature nearby_lane_feature = 3;

  // Lane graph
  optional LaneGraph lane_graph = 4;
  optional LaneGraph lane_graph_ordered = 5;

  // For modeling
  optional double label_update_time_delta = 26;
}

message LaneFeature {
  optional string lane_id = 1;
  optional uint32 lane_turn_type = 2;
  optional double lane_s = 3;
  optional double lane_l = 4;
  optional double angle_diff = 5;
  optional double dist_to_left_boundary = 6;
  optional double dist_to_right_boundary = 7;
  optional double lane_heading = 8;
  optional apollo.hdmap.Lane.LaneType lane_type = 9;
}

message JunctionExit {
  optional string exit_lane_id = 1;
  optional apollo.common.Point3D exit_position = 2;
  optional double exit_heading = 3;
  optional double exit_width = 4;
}

message JunctionFeature {
  optional string junction_id = 1;
  optional double junction_range = 2;
  optional LaneFeature enter_lane = 3;
  repeated JunctionExit junction_exit = 4;
  repeated double junction_mlp_feature = 5;
  repeated int32 junction_mlp_label = 6;  // dim is number of masks, i.e. 12
  repeated double junction_mlp_probability = 7;
  repeated string start_lane_id = 8;
}

message ObstaclePriority {
  enum Priority {
    CAUTION = 1;
    NORMAL = 2;
    IGNORE = 3;
  }
  optional Priority priority = 25 [default = NORMAL];
}

message ObstacleInteractiveTag {
  enum InteractiveTag {
    INTERACTION = 1;
    NONINTERACTION = 2;
  }
  optional InteractiveTag interactive_tag = 37 [default = NONINTERACTION];
}
message Trajectory {
  optional double probability = 1;  // probability of this trajectory
  repeated apollo.common.TrajectoryPoint trajectory_point = 2;
}

<<<<<<< HEAD
// next id = 39
=======
// next id = 40
>>>>>>> 3e7bf35a
message Feature {
  // Obstacle ID
  optional int32 id = 1;

  // Obstacle features
  repeated apollo.common.Point3D polygon_point = 30;
  optional apollo.common.Point3D position = 2;
  optional apollo.common.Point3D front_position = 27;
  optional apollo.common.Point3D velocity = 3;
  optional apollo.common.Point3D raw_velocity = 28;  // from perception
  optional apollo.common.Point3D acceleration = 4;
  optional double velocity_heading = 5;
  optional double speed = 6;
  optional double acc = 7;
  optional double theta = 8;
  optional double length = 9;
  optional double width = 10;
  optional double height = 11;
  optional double tracking_time = 12;
  optional double timestamp = 13;

  // Obstacle type-specific features
  optional Lane lane = 14;
  optional JunctionFeature junction_feature = 26;

  // Obstacle tracked features
  optional apollo.common.Point3D t_position = 16;
  optional apollo.common.Point3D t_velocity = 17 [deprecated = true];
  optional double t_velocity_heading = 18 [deprecated = true];
  optional double t_speed = 19 [deprecated = true];
  optional apollo.common.Point3D t_acceleration = 20 [deprecated = true];
  optional double t_acc = 21 [deprecated = true];

  optional bool is_still = 22 [default = false];
  optional apollo.perception.PerceptionObstacle.Type type = 23;
  optional double label_update_time_delta = 24;

  optional ObstaclePriority priority = 25;
  optional ObstacleInteractiveTag interactive_tag = 37;

  optional bool is_near_junction = 29 [default = false];

  // Obstacle ground-truth labels:
  repeated PredictionTrajectoryPoint future_trajectory_points = 31;

  // Obstacle short-term predicted trajectory points
  repeated apollo.common.TrajectoryPoint
      short_term_predicted_trajectory_points = 32;

  // Obstacle predicted trajectories
  repeated Trajectory predicted_trajectory = 33;

  // ADC trajectory at the same frame, and ADC trajectory timestamp
  repeated apollo.common.TrajectoryPoint adc_trajectory_point = 34;
  optional double adc_timestamp = 38;
<<<<<<< HEAD
=======
  optional apollo.perception.PerceptionObstacle adc_localization = 39;
>>>>>>> 3e7bf35a

  // Surrounding lanes
  repeated string surrounding_lane_id = 35;
  repeated string within_lane_id = 36;
}

message ObstacleHistory {
  repeated Feature feature = 1;
  optional bool is_trainable = 2 [default = false];
}

message FrameEnv {
  optional double timestamp = 1;
  optional ObstacleHistory ego_history = 2;
  repeated ObstacleHistory obstacles_history = 3;
}<|MERGE_RESOLUTION|>--- conflicted
+++ resolved
@@ -78,11 +78,7 @@
   repeated apollo.common.TrajectoryPoint trajectory_point = 2;
 }
 
-<<<<<<< HEAD
-// next id = 39
-=======
 // next id = 40
->>>>>>> 3e7bf35a
 message Feature {
   // Obstacle ID
   optional int32 id = 1;
@@ -138,10 +134,7 @@
   // ADC trajectory at the same frame, and ADC trajectory timestamp
   repeated apollo.common.TrajectoryPoint adc_trajectory_point = 34;
   optional double adc_timestamp = 38;
-<<<<<<< HEAD
-=======
   optional apollo.perception.PerceptionObstacle adc_localization = 39;
->>>>>>> 3e7bf35a
 
   // Surrounding lanes
   repeated string surrounding_lane_id = 35;
