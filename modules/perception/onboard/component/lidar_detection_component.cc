--- conflicted
+++ resolved
@@ -107,11 +107,9 @@
   // pipeline_config.set_sensor_name(sensor_name_);
   // pipeline_config.set_enable_hdmap_input(
   //   FLAGS_obs_enable_hdmap_input && enable_hdmap_);
-<<<<<<< HEAD
+
   lidar_detection_pipeline_.reset(new lidar::LidarObstacleDetection);
-=======
 
->>>>>>> cf5baefc
   ACHECK(lidar_detection_pipeline_->Init(lidardetection_config))
       << "lidar obstacle detection init error";
 
