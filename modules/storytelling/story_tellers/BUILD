--- conflicted
+++ resolved
@@ -19,15 +19,10 @@
         ":base_teller",
         "//modules/common/adapters:adapter_gflags",
         "//modules/map/hdmap:hdmap_util",
-<<<<<<< HEAD
         "//modules/planning/proto:planning_cc_proto",
-=======
-        "//modules/planning/proto:planning_proto",
-        "//modules/storytelling/common:storytelling_gflags",
-        "//modules/storytelling/proto:storytelling_config_proto",
->>>>>>> 33546bfc
         "//modules/storytelling:frame_manager",
         "//modules/storytelling/common:storytelling_gflags",
+        "//modules/storytelling/proto:storytelling_config_cc_proto",
     ],
 )
 
